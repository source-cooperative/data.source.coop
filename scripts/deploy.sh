--- conflicted
+++ resolved
@@ -27,20 +27,6 @@
 
 echo "Created Task Definition"
 
-<<<<<<< HEAD
-TASK_DEFINITION_ARN=$(aws ecs list-task-definitions --family-prefix Source-Data-Proxy --profile opendata | jq -r '.taskDefinitionArns[-1]')
-
-echo "Updating Service..."
-
-if [-z "$(aws ecs update-service --cluster SourceCooperative-Prod --service Source-Data-Proxy --task-definition "$TASK_DEFINITION_ARN" --profile opendata 2> /dev/null)"]; then
-    echo "Failed to update service"
-    echo "Cleaning Up..."
-    rm scripts/task_definition_deploy.json
-    exit 1;
-fi
-
-
-=======
 TASK_DEFINITION_ARN=$(aws ecs list-task-definitions --family-prefix source-data-proxy --status ACTIVE --profile opendata --query "taskDefinitionArns[-1]" --output text)
 
 echo "Updating Service..."
@@ -52,6 +38,5 @@
   exit 1;
 fi
 
->>>>>>> 9d028821
 echo "Cleaning Up..."
 rm scripts/task_definition_deploy.json