mod apis;
mod backends;
mod utils;
use crate::utils::core::{split_at_first_slash, StreamingResponse};
use actix_cors::Cors;
use actix_web::body::{BodySize, BoxBody, MessageBody};
use actix_web::error::ErrorInternalServerError;
use actix_web::{
    delete, get, head, http::header::CONTENT_TYPE, http::header::RANGE, middleware, post, put, web,
    App, HttpRequest, HttpResponse, HttpServer, Responder,
};

use apis::source::{RepositoryPermission, SourceAPI};
use apis::API;
use backends::common::{CommonPrefix, CompleteMultipartUpload, ListBucketResult};
use bytes::Bytes;
use core::num::NonZeroU32;

use futures_util::StreamExt;

use quick_xml::se::to_string_with_root;
use serde::Deserialize;
use serde_xml_rs::from_str;
use std::env;
use std::pin::Pin;
use std::str::from_utf8;
use std::task::{Context, Poll};
use utils::auth::{LoadIdentity, UserIdentity};

const VERSION: &str = env!("CARGO_PKG_VERSION");

struct FakeBody {
    size: usize,
}

impl MessageBody for FakeBody {
    type Error = actix_web::Error;

    fn size(&self) -> BodySize {
        BodySize::Sized(self.size as u64)
    }

    fn poll_next(
        self: Pin<&mut Self>,
        _: &mut Context<'_>,
    ) -> Poll<Option<Result<Bytes, Self::Error>>> {
        Poll::Ready(None)
    }
}

// TODO: Map the APIErrors to HTTP Responses

#[get("/{account_id}/{repository_id}/{key:.*}")]
async fn get_object(
    api_client: web::Data<SourceAPI>,
    req: HttpRequest,
    path: web::Path<(String, String, String)>,
    user_identity: web::ReqData<UserIdentity>,
) -> impl Responder {
    let (account_id, repository_id, key) = path.into_inner();
    let headers = req.headers();
    let mut range = None;
    let mut range_start = 0;
    let mut is_range_request = false;

    if let Some(range_header) = headers.get(RANGE) {
        if let Ok(r) = range_header.to_str() {
            if let Some(bytes_range) = r.strip_prefix("bytes=") {
                if let Some((start, end)) = bytes_range.split_once('-') {
                    if let Ok(s) = start.parse::<u64>() {
                        range_start = s;
                        if end.is_empty() || end.parse::<u64>().is_ok() {
                            range = Some(r.to_string());
                            is_range_request = true;
                        }
                    }
                }
            }
        }
    }

    if let Ok(client) = api_client
        .get_backend_client(&account_id, &repository_id)
        .await
    {
        match api_client
            .is_authorized(
                user_identity.into_inner(),
                &account_id,
                &repository_id,
                RepositoryPermission::Read,
            )
            .await
        {
            Ok(authorized) => {
                if !authorized {
                    return HttpResponse::Unauthorized().finish();
                }
            }
            Err(_) => return HttpResponse::InternalServerError().finish(),
        }

        // Found the repository, now try to get the object
        match client.get_object(key.clone(), range).await {
            Ok(res) => {
                let mut content_length = String::from("*");

                // Remove this if statement to increase performance since it's making an extra request just to get the total content-length
                // This is only needed for range requests and in theory, you can return a * in the Content-Range header to indicate that the content length is unknown
                if is_range_request {
                    match client.head_object(key.clone()).await {
                        Ok(head_res) => {
                            content_length = head_res.content_length.to_string();
                        }
                        Err(_) => {}
                    }
                }

                let stream = res.body.map(|result| {
                    result
                        .map(web::Bytes::from)
                        .map_err(|e| ErrorInternalServerError(e.to_string()))
                });

                let streaming_response = StreamingResponse::new(stream, res.content_length);
                let mut response = if is_range_request {
                    HttpResponse::PartialContent()
                } else {
                    HttpResponse::Ok()
                };

                let mut response = response
                    .insert_header(("Content-Type", res.content_type))
                    .insert_header(("Last-Modified", res.last_modified))
                    .insert_header(("Content-Length", res.content_length.to_string()))
                    .insert_header(("ETag", res.etag));

                if is_range_request {
                    response = response.insert_header((
                        "Content-Range",
                        format!(
                            "bytes {}-{}/{}",
                            range_start,
                            range_start + res.content_length - 1,
                            content_length
                        ),
                    ));
                }

                return response.body(streaming_response);
            }
            Err(_) => HttpResponse::NotFound().finish(),
        }
    } else {
        // Could not find the repository
        return HttpResponse::NotFound().finish();
    }
}

#[derive(Debug, Deserialize)]
struct DeleteParams {
    #[serde(rename = "uploadId")]
    upload_id: Option<String>,
}

#[delete("/{account_id}/{repository_id}/{key:.*}")]
async fn delete_object(
    api_client: web::Data<SourceAPI>,
    params: web::Query<DeleteParams>,
    path: web::Path<(String, String, String)>,
    user_identity: web::ReqData<UserIdentity>,
) -> impl Responder {
    let (account_id, repository_id, key) = path.into_inner();

    if let Ok(client) = api_client
        .get_backend_client(&account_id, &repository_id)
        .await
    {
        match api_client
            .is_authorized(
                user_identity.into_inner(),
                &account_id,
                &repository_id,
                RepositoryPermission::Write,
            )
            .await
        {
            Ok(authorized) => {
                if !authorized {
                    return HttpResponse::Unauthorized().finish();
                }
            }
            Err(_) => return HttpResponse::InternalServerError().finish(),
        }

        if params.upload_id.is_none() {
            // Found the repository, now try to delete the object
            match client.delete_object(key.clone()).await {
                Ok(_) => {
                    return HttpResponse::NoContent().finish();
                }
                Err(_) => HttpResponse::NotFound().finish(),
            }
        } else {
            match client
                .abort_multipart_upload(key.clone(), params.upload_id.clone().unwrap())
                .await
            {
                Ok(_) => {
                    return HttpResponse::NoContent().finish();
                }
                Err(_) => HttpResponse::NotFound().finish(),
            }
        }
    } else {
        // Could not find the repository
        return HttpResponse::NotFound().finish();
    }
}

#[derive(Debug, Deserialize)]
struct PutParams {
    #[serde(rename = "partNumber")]
    part_number: Option<String>,
    #[serde(rename = "uploadId")]
    upload_id: Option<String>,
}

#[put("/{account_id}/{repository_id}/{key:.*}")]
async fn put_object(
    api_client: web::Data<SourceAPI>,
    req: HttpRequest,
    bytes: Bytes,
    params: web::Query<PutParams>,
    path: web::Path<(String, String, String)>,
    user_identity: web::ReqData<UserIdentity>,
) -> impl Responder {
    let (account_id, repository_id, key) = path.into_inner();
    let headers = req.headers();

    if let Ok(client) = api_client
        .get_backend_client(&account_id, &repository_id)
        .await
    {
        match api_client
            .is_authorized(
                user_identity.into_inner(),
                &account_id,
                &repository_id,
                RepositoryPermission::Write,
            )
            .await
        {
            Ok(authorized) => {
                if !authorized {
                    return HttpResponse::Unauthorized().finish();
                }
            }
            Err(_) => return HttpResponse::InternalServerError().finish(),
        }

        if params.part_number.is_none() && params.upload_id.is_none() {
            // Found the repository, now try to upload the object
            match client
                .put_object(
                    key.clone(),
                    bytes,
                    headers
                        .get(CONTENT_TYPE)
                        .and_then(|h| h.to_str().ok())
                        .map(|s| s.to_string()),
                )
                .await
            {
                Ok(_) => HttpResponse::NoContent().finish(),

                Err(_) => HttpResponse::NotFound().finish(),
            }
        } else if params.part_number.is_some() && params.upload_id.is_some() {
            match client
                .upload_multipart_part(
                    key.clone(),
                    params.upload_id.clone().unwrap(),
                    params.part_number.clone().unwrap(),
                    bytes,
                )
                .await
            {
                Ok(res) => HttpResponse::Ok()
                    .insert_header(("ETag", res.etag))
                    .finish(),

                Err(_) => HttpResponse::NotFound().finish(),
            }
        } else {
            return HttpResponse::NotFound().finish();
        }
    } else {
        // Could not find the repository
        return HttpResponse::NotFound().finish();
    }
}

#[derive(Debug, Deserialize)]
struct PostParams {
    uploads: Option<String>,
    #[serde(rename = "uploadId")]
    upload_id: Option<String>,
}

#[post("/{account_id}/{repository_id}/{key:.*}")]
async fn post_handler(
    api_client: web::Data<SourceAPI>,
    req: HttpRequest,
    params: web::Query<PostParams>,
    mut payload: web::Payload,
    path: web::Path<(String, String, String)>,
    user_identity: web::ReqData<UserIdentity>,
) -> impl Responder {
    let (account_id, repository_id, key) = path.into_inner();
    let headers = req.headers();

    if let Ok(client) = api_client
        .get_backend_client(&account_id, &repository_id)
        .await
    {
        match api_client
            .is_authorized(
                user_identity.into_inner(),
                &account_id,
                &repository_id,
                RepositoryPermission::Write,
            )
            .await
        {
            Ok(authorized) => {
                if !authorized {
                    return HttpResponse::Unauthorized().finish();
                }
            }
            Err(_) => return HttpResponse::InternalServerError().finish(),
        }

        if params.uploads.is_some() {
            match client
                .create_multipart_upload(
                    key,
                    headers
                        .get(CONTENT_TYPE)
                        .and_then(|h| h.to_str().ok())
                        .map(|s| s.to_string()),
                )
                .await
            {
                Ok(res) => match to_string_with_root("InitiateMultipartUploadResult", &res) {
                    Ok(serialized) => {
                        return HttpResponse::Ok()
                            .content_type("application/xml")
                            .body(serialized)
                    }
                    Err(_) => return HttpResponse::InternalServerError().finish(),
                },
                Err(_) => {
                    return HttpResponse::NotFound().finish();
                }
            }
        } else if params.upload_id.is_some() {
            let mut body = String::new();
            while let Some(chunk) = payload.next().await {
                match chunk {
                    Ok(chunk) => match from_utf8(&chunk) {
                        Ok(s) => body.push_str(s),
                        Err(_) => return HttpResponse::BadRequest().body("Invalid UTF-8"),
                    },
                    Err(_) => return HttpResponse::InternalServerError().finish(),
                }
            }

            match from_str::<CompleteMultipartUpload>(&body) {
                Ok(upload) => {
                    match client
                        .complete_multipart_upload(
                            key,
                            params.upload_id.clone().unwrap(),
                            upload.parts,
                        )
                        .await
                    {
                        Ok(res) => match to_string_with_root("CompleteMultipartUploadResult", &res)
                        {
                            Ok(serialized) => {
                                return HttpResponse::Ok()
                                    .content_type("application/xml")
                                    .body(serialized)
                            }
                            Err(_) => return HttpResponse::InternalServerError().finish(),
                        },
                        Err(_) => {
                            return HttpResponse::NotFound().finish();
                        }
                    }
                }
                Err(_) => {
                    return HttpResponse::BadRequest().finish();
                }
            }
        } else {
            return HttpResponse::NotFound().finish();
        }
    } else {
        // Could not find the repository
        return HttpResponse::NotFound().finish();
    }
}

#[head("/{account_id}/{repository_id}/{key:.*}")]
async fn head_object(
    api_client: web::Data<SourceAPI>,
    path: web::Path<(String, String, String)>,
    user_identity: web::ReqData<UserIdentity>,
) -> impl Responder {
    let (account_id, repository_id, key) = path.into_inner();

    match api_client
        .get_backend_client(&account_id, &repository_id)
        .await
    {
        Ok(client) => {
            match api_client
                .is_authorized(
                    user_identity.into_inner(),
                    &account_id,
                    &repository_id,
                    RepositoryPermission::Read,
                )
                .await
            {
                Ok(authorized) => {
                    if !authorized {
                        return HttpResponse::Unauthorized().finish();
                    }
                }
                Err(_) => return HttpResponse::InternalServerError().finish(),
            }

            match client.head_object(key.clone()).await {
                Ok(res) => HttpResponse::Ok()
                    .insert_header(("Content-Type", res.content_type))
                    .insert_header(("Last-Modified", res.last_modified))
                    .insert_header(("ETag", res.etag))
                    .body(BoxBody::new(FakeBody {
                        size: res.content_length as usize,
                    })),
                Err(error) => error.to_response(),
            }
        }
        Err(_) => HttpResponse::NotFound().finish(),
    }
}

#[derive(Deserialize)]
struct ListObjectsV2Query {
    #[serde(rename = "prefix")]
    prefix: Option<String>,
    #[serde(rename = "list-type")]
    _list_type: u8,
    #[serde(rename = "max-keys")]
    max_keys: Option<NonZeroU32>,
    #[serde(rename = "delimiter")]
    delimiter: Option<String>,
    #[serde(rename = "continuation-token")]
    continuation_token: Option<String>,
}

#[get("/{account_id}")]
async fn list_objects(
    api_client: web::Data<SourceAPI>,
    info: web::Query<ListObjectsV2Query>,
    path: web::Path<String>,
    user_identity: web::ReqData<UserIdentity>,
) -> impl Responder {
    let account_id = path.into_inner();

    if info.prefix.clone().is_some_and(|s| s.is_empty()) || info.prefix.is_none() {
        match api_client
            .get_account(account_id.clone(), (*user_identity).clone())
            .await
        {
            Ok(account) => {
                let repositories = account.repositories;
                let mut common_prefixes = Vec::new();
                for repository_id in repositories.iter() {
                    common_prefixes.push(CommonPrefix {
                        prefix: format!("{}/", repository_id.clone()),
                    });
                }
                let list_response = ListBucketResult {
                    name: account_id.clone(),
                    prefix: "/".to_string(),
                    key_count: 0,
                    max_keys: 0,
                    is_truncated: false,
                    contents: vec![],
                    common_prefixes,
                    next_continuation_token: None,
                };

                match to_string_with_root("ListBucketResult", &list_response) {
                    Ok(serialized) => {
                        return HttpResponse::Ok()
                            .content_type("application/xml")
                            .body(serialized)
                    }
                    Err(_) => return HttpResponse::InternalServerError().finish(),
                }
            }
            Err(_) => return HttpResponse::InternalServerError().finish(),
        }
    }

    let path_prefix = info.prefix.clone().unwrap_or("".to_string());

    let (repository_id, prefix) = split_at_first_slash(&path_prefix);

    let mut max_keys = NonZeroU32::new(1000).unwrap();
    if let Some(mk) = info.max_keys {
        max_keys = mk;
    }

    if let Ok(client) = api_client
        .get_backend_client(&account_id, &repository_id.to_string())
        .await
    {
        match api_client
            .is_authorized(
                user_identity.into_inner(),
                &account_id,
                &repository_id.to_string(),
                RepositoryPermission::Read,
            )
            .await
        {
            Ok(authorized) => {
                if !authorized {
                    return HttpResponse::Unauthorized().finish();
                }
            }
            Err(_) => return HttpResponse::InternalServerError().finish(),
        }

        // We're listing within a repository, so we need to query the object store backend
        match client
            .list_objects_v2(
                prefix.to_string(),
                info.continuation_token.clone(),
                info.delimiter.clone(),
                max_keys,
            )
            .await
        {
            Ok(res) => match to_string_with_root("ListBucketResult", &res) {
                Ok(serialized) => HttpResponse::Ok()
                    .content_type("application/xml")
                    .body(serialized),
                Err(e) => HttpResponse::InternalServerError().finish(),
            },
            Err(_) => HttpResponse::NotFound().finish(),
        }
        // Found the repository, now make the list objects request
    } else {
        // Could not find the repository
        return HttpResponse::NotFound().finish();
    }
}

#[get("/")]
async fn index() -> impl Responder {
    HttpResponse::Ok().body(format!("Source Cooperative Data Proxy v{}", VERSION))
}

// Main function to set up and run the HTTP server
#[actix_web::main]
async fn main() -> std::io::Result<()> {
    let source_api_url = env::var("SOURCE_API_URL").unwrap();
    let source_api = web::Data::new(SourceAPI::new(source_api_url));
    json_env_logger::builder()
        .target(json_env_logger::env_logger::Target::Stdout)
        .init();
<<<<<<< HEAD
=======
    // env_logger::init_from_env(Env::default().default_filter_or("info"));
>>>>>>> 7db153a4

    HttpServer::new(move || {
        App::new()
            .app_data(web::PayloadConfig::new(1024 * 1024 * 50))
            .app_data(source_api.clone())
            .app_data(web::Data::new(UserIdentity { api_key: None }))
            .wrap(
                // Configure CORS
                Cors::default()
                    .allow_any_origin()
                    .allow_any_method()
                    .allow_any_header()
                    .supports_credentials()
                    .block_on_origin_mismatch(false)
                    .max_age(3600),
            )
            .wrap(middleware::NormalizePath::trim())
            .wrap(middleware::DefaultHeaders::new().add(("X-Version", VERSION)))
            .wrap(utils::apache_logger::ApacheLogger)
            .wrap(LoadIdentity)
            // Register the endpoints
            .service(get_object)
            .service(delete_object)
            .service(post_handler)
            .service(put_object)
            .service(head_object)
            .service(list_objects)
            .service(index)
    })
    .bind("0.0.0.0:8080")?
    .run()
    .await
}<|MERGE_RESOLUTION|>--- conflicted
+++ resolved
@@ -586,10 +586,7 @@
     json_env_logger::builder()
         .target(json_env_logger::env_logger::Target::Stdout)
         .init();
-<<<<<<< HEAD
-=======
     // env_logger::init_from_env(Env::default().default_filter_or("info"));
->>>>>>> 7db153a4
 
     HttpServer::new(move || {
         App::new()
