use actix_web::error;
use actix_web::http::StatusCode;
use actix_web::HttpResponse;
use azure_core::{
    error::{Error as AzureError, ErrorKind as AzureErrorKind},
    StatusCode as AzureStatusCode,
};
use log::error;
use quick_xml::DeError;
use reqwest::Error as ReqwestError;
use rusoto_core::RusotoError;
use rusoto_s3::{
    AbortMultipartUploadError, CompleteMultipartUploadError, CreateMultipartUploadError,
    DeleteObjectError, HeadObjectError, ListObjectsV2Error, PutObjectError, UploadPartError,
};
use thiserror::Error;

#[derive(Error, Debug)]
pub enum BackendError {
    #[error("repository not found")]
    RepositoryNotFound,

    #[error("failed to fetch repository permissions")]
    RepositoryPermissionsNotFound,

    #[error("source repository missing primary mirror")]
    SourceRepositoryMissingPrimaryMirror,

    #[error("object not found: {0:?}")]
    ObjectNotFound(Option<String>),

    #[error("api key not found")]
    ApiKeyNotFound,

    #[error("data connection not found")]
    DataConnectionNotFound,

    #[error("invalid request")]
    InvalidRequest(String),

    #[error("reqwest error (url {}, message {})", .0.url().map(|u| u.to_string()).unwrap_or("unknown".to_string()), .0.to_string())]
    ReqwestError(#[from] ReqwestError),

    #[error("api threw a server error (url {}, status {}, message {})", .url, .status, .message)]
    ApiServerError {
        url: String,
        status: u16,
        message: String,
    },

    #[error("api threw a client error (url {}, status {}, message {})", .url, .status, .message)]
    ApiClientError {
        url: String,
        status: u16,
        message: String,
    },

    #[error("failed to parse JSON (url {})", .url)]
    JsonParseError { url: String },

    #[error("unexpected data connection provider (provider {})", .provider)]
    UnexpectedDataConnectionProvider { provider: String },

    #[error("unauthorized")]
    UnauthorizedError,

    #[error("unexpected API error: {0}")]
    UnexpectedApiError(String),

    #[error("unsupported auth method: {0}")]
    UnsupportedAuthMethod(String),

    #[error("unsupported operation: {0}")]
    UnsupportedOperation(String),

    #[error("xml parse error: {0}")]
    XmlParseError(String),

    #[error("azure error: {0}")]
    AzureError(AzureError),

    #[error("s3 error: {0}")]
    S3Error(String),
}

impl From<AzureError> for BackendError {
    fn from(error: AzureError) -> BackendError {
        match error.kind() {
            AzureErrorKind::HttpResponse { status, error_code }
                if *status == AzureStatusCode::NotFound =>
            {
                BackendError::ObjectNotFound(error_code.clone())
            }
            _ => BackendError::AzureError(error),
        }
    }
}

impl error::ResponseError for BackendError {
    fn error_response(&self) -> HttpResponse {
        error!("Error: {}", self);
        let status_code = self.status_code();
        let body = match status_code {
            e if e.is_client_error() => self.to_string(),
            _ => format!("Internal Server Error: {}", self.to_string()),
        };
        HttpResponse::build(status_code).body(body)
    }

    fn status_code(&self) -> StatusCode {
        match self {
            // 400
            BackendError::InvalidRequest(_)
            | BackendError::UnsupportedAuthMethod(_)
            | BackendError::UnsupportedOperation(_) => StatusCode::BAD_REQUEST,
            // 401
            BackendError::UnauthorizedError => StatusCode::UNAUTHORIZED,
            // 404
            BackendError::RepositoryNotFound
            | BackendError::ObjectNotFound(_)
            | BackendError::SourceRepositoryMissingPrimaryMirror
            | BackendError::ApiKeyNotFound
            | BackendError::DataConnectionNotFound => StatusCode::NOT_FOUND,

            // 502
            BackendError::ReqwestError(_)
            | BackendError::ApiServerError { .. }
            | BackendError::ApiClientError { .. }
            | BackendError::RepositoryPermissionsNotFound
            | BackendError::AzureError(_)
            | BackendError::S3Error(_) => StatusCode::BAD_GATEWAY,
            // 500
            _ => StatusCode::INTERNAL_SERVER_ERROR,
        }
    }
}

// S3 API Errors
fn get_rusoto_error_message<T: std::error::Error>(
    operation: &str,
    error: RusotoError<T>,
) -> String {
    match error {
<<<<<<< HEAD
        RusotoError::Service(error) => {
            format!("{} Service Error: {}", operation, error.to_string())
        }
        RusotoError::HttpDispatch(error) => {
            format!("{} HttpDispatch Error: {}", operation, error.to_string())
        }
        RusotoError::Credentials(error) => {
            format!("{} Credentials Error: {}", operation, error.to_string())
        }
        RusotoError::Validation(error) => {
            format!("{} Validation Error: {}", operation, error.to_string())
        }
        RusotoError::ParseError(error) => {
            format!("{} Parse Error: {}", operation, error.to_string())
        }
        RusotoError::Unknown(error) => {
            format!(
                "{} Unknown Error: status {}, body {}",
                operation,
                error.status,
                error.body_as_str(),
            )
        }
        RusotoError::Blocking => format!("{} Blocking Error", operation,),
    }
}

// S3 API Errors
impl From<RusotoError<HeadObjectError>> for BackendError {
    fn from(error: RusotoError<HeadObjectError>) -> BackendError {
        match error {
            RusotoError::Service(HeadObjectError::NoSuchKey(e)) => {
                BackendError::ObjectNotFound(Some(e))
            }
            _ => BackendError::S3Error(get_rusoto_error_message("HeadObject", error)),
        }
    }
}
impl From<RusotoError<DeleteObjectError>> for BackendError {
    fn from(error: RusotoError<DeleteObjectError>) -> BackendError {
        BackendError::S3Error(get_rusoto_error_message("DeleteObject", error))
=======
        RusotoError::Service(e) => format!("{} Service Error: {}", operation, e),
        RusotoError::HttpDispatch(e) => format!("{} HttpDispatch Error: {}", operation, e),
        RusotoError::Credentials(e) => format!("{} Credentials Error: {}", operation, e),
        RusotoError::Validation(e) => format!("{} Validation Error: {}", operation, e),
        RusotoError::ParseError(e) => format!("{} Parse Error: {}", operation, e),
        RusotoError::Unknown(e) => format!(
            "{} Unknown Error: status {}, body {}",
            operation,
            e.status,
            e.body_as_str()
        ),
        RusotoError::Blocking => format!("{} Blocking Error", operation),
>>>>>>> 118f38c4
    }
}
macro_rules! impl_s3_errors {
    ($(($error_type:ty, $operation:expr)),* $(,)?) => {
        $(
            impl From<RusotoError<$error_type>> for BackendError {
                fn from(error: RusotoError<$error_type>) -> BackendError {
                    BackendError::S3Error(get_rusoto_error_message($operation, error))
                }
            }
        )*
    };
}
impl_s3_errors!(
    (HeadObjectError, "HeadObject"),
    (DeleteObjectError, "DeleteObject"),
    (PutObjectError, "PutObject"),
    (CreateMultipartUploadError, "CreateMultipartUpload"),
    (AbortMultipartUploadError, "AbortMultipartUpload"),
    (CompleteMultipartUploadError, "CompleteMultipartUpload"),
    (UploadPartError, "UploadPart"),
    (ListObjectsV2Error, "ListObjectsV2"),
);

impl From<DeError> for BackendError {
    fn from(error: DeError) -> BackendError {
        BackendError::XmlParseError(format!("failed to parse xml: {}", error))
    }
}
impl From<serde_xml_rs::Error> for BackendError {
    fn from(error: serde_xml_rs::Error) -> BackendError {
        BackendError::XmlParseError(format!("failed to parse xml: {}", error))
    }
}<|MERGE_RESOLUTION|>--- conflicted
+++ resolved
@@ -141,49 +141,6 @@
     error: RusotoError<T>,
 ) -> String {
     match error {
-<<<<<<< HEAD
-        RusotoError::Service(error) => {
-            format!("{} Service Error: {}", operation, error.to_string())
-        }
-        RusotoError::HttpDispatch(error) => {
-            format!("{} HttpDispatch Error: {}", operation, error.to_string())
-        }
-        RusotoError::Credentials(error) => {
-            format!("{} Credentials Error: {}", operation, error.to_string())
-        }
-        RusotoError::Validation(error) => {
-            format!("{} Validation Error: {}", operation, error.to_string())
-        }
-        RusotoError::ParseError(error) => {
-            format!("{} Parse Error: {}", operation, error.to_string())
-        }
-        RusotoError::Unknown(error) => {
-            format!(
-                "{} Unknown Error: status {}, body {}",
-                operation,
-                error.status,
-                error.body_as_str(),
-            )
-        }
-        RusotoError::Blocking => format!("{} Blocking Error", operation,),
-    }
-}
-
-// S3 API Errors
-impl From<RusotoError<HeadObjectError>> for BackendError {
-    fn from(error: RusotoError<HeadObjectError>) -> BackendError {
-        match error {
-            RusotoError::Service(HeadObjectError::NoSuchKey(e)) => {
-                BackendError::ObjectNotFound(Some(e))
-            }
-            _ => BackendError::S3Error(get_rusoto_error_message("HeadObject", error)),
-        }
-    }
-}
-impl From<RusotoError<DeleteObjectError>> for BackendError {
-    fn from(error: RusotoError<DeleteObjectError>) -> BackendError {
-        BackendError::S3Error(get_rusoto_error_message("DeleteObject", error))
-=======
         RusotoError::Service(e) => format!("{} Service Error: {}", operation, e),
         RusotoError::HttpDispatch(e) => format!("{} HttpDispatch Error: {}", operation, e),
         RusotoError::Credentials(e) => format!("{} Credentials Error: {}", operation, e),
@@ -196,7 +153,6 @@
             e.body_as_str()
         ),
         RusotoError::Blocking => format!("{} Blocking Error", operation),
->>>>>>> 118f38c4
     }
 }
 macro_rules! impl_s3_errors {
