[package]
name = "source-nexus"
<<<<<<< HEAD
version = "0.0.5"
=======
version = "0.0.14"
>>>>>>> 9d028821
edition = "2021"

# See more keys and their definitions at https://doc.rust-lang.org/cargo/reference/manifest.html

[dependencies]

quick-xml = { version = "=0.36.1", features = ["serialize"] }
actix-web = { version = "4.0", features = [
    "rustls",
    "macros",
], default-features = false }
rusoto_core = { version = "0.47", default-features = false, features = [
    "rustls",
] }
rusoto_s3 = { version = "0.47", default-features = false, features = [
    "rustls",
] }
tokio-util = { version = "0.7", features = ["codec"] }
tokio = { version = "1", features = ["full"] }
futures-util = "0.3"
xml-rs = "0.8"
serde = { version = "1.0", features = ["derive"] }
serde-xml-rs = "0.6"
bytes = "1.0"
serde_json = "1.0"
pin-project-lite = "0.2"
futures = "0.3"
futures-core = "0.3"
log = "0.4"
env_logger = "0.9"
chrono = { version = "0.4", features = ["serde"] }
async-trait = "0.1.81"
azure_storage_blobs = "0.20.0"
azure_storage = "0.20.0"
azure_core = "0.20.0"
time = { version = "0.3", features = ["formatting"] }
url = "2.2.2"
reqwest = { version = "0.11.0", features = ["stream", "json"] }
actix-cors = "0.7.0"
moka = { version = "0.9", features = ["future"] }<|MERGE_RESOLUTION|>--- conflicted
+++ resolved
@@ -1,10 +1,6 @@
 [package]
 name = "source-nexus"
-<<<<<<< HEAD
-version = "0.0.5"
-=======
 version = "0.0.14"
->>>>>>> 9d028821
 edition = "2021"
 
 # See more keys and their definitions at https://doc.rust-lang.org/cargo/reference/manifest.html
